{
  "name": "@deepkit/template",
  "version": "1.0.1-alpha.22",
  "description": "Deepkit template engine based on TSX",
  "type": "commonjs",
  "main": "./dist/cjs/index.js",
  "module": "./dist/esm/index.js",
  "types": "./dist/cjs/index.d.ts",
  "exports": {
    ".": {
      "require": "./dist/cjs/index.js",
      "default": "./dist/esm/index.js"
    },
    "./jsx-runtime": {
      "require": "./dist/cjs/jsx-runtime.js",
      "default": "./dist/esm/jsx-runtime.js"
    }
  },
  "repository": "https://github.com/deepkit/deepkit-framework",
  "author": "Marc J. Schmidt <marc@marcjschmidt.de>",
  "license": "MIT",
  "publishConfig": {
    "access": "public"
  },
  "scripts": {
    "build": "echo '{\"type\": \"module\"}' > ./dist/esm/package.json"
  },
  "peerDependencies": {
    "@deepkit/core": "^1.0.1-alpha.13",
<<<<<<< HEAD
    "@deepkit/type": "^1.0.1-alpha.13",
    "@deepkit/stopwatch": "^1.0.1-alpha.13",
    "@deepkit/injector": "^1.0.1-alpha.13"
=======
    "@deepkit/injector": "^1.0.1-alpha.13",
    "@deepkit/type": "^1.0.1-alpha.13"
>>>>>>> 202ae851
  },
  "dependencies": {
    "@types/estree": "^0.0.45",
    "abstract-syntax-tree": "^2.9.4"
  },
  "devDependencies": {
<<<<<<< HEAD
    "@deepkit/core": "^1.0.1-alpha.13",
    "@deepkit/type": "^1.0.1-alpha.13",
    "@deepkit/stopwatch": "^1.0.1-alpha.13",
    "@deepkit/injector": "^1.0.1-alpha.13",
=======
    "@deepkit/core": "^1.0.1-alpha.22",
    "@deepkit/injector": "^1.0.1-alpha.22",
    "@deepkit/type": "^1.0.1-alpha.22",
>>>>>>> 202ae851
    "reflect-metadata": "^0.1.13"
  },
  "jest": {
    "transform": {
      "^.+\\.(ts|tsx)$": "ts-jest"
    },
    "testMatch": [
      "**/tests/**/*.spec.ts",
      "**/tests/**/*.spec.tsx"
    ]
  }
}<|MERGE_RESOLUTION|>--- conflicted
+++ resolved
@@ -27,30 +27,17 @@
   },
   "peerDependencies": {
     "@deepkit/core": "^1.0.1-alpha.13",
-<<<<<<< HEAD
-    "@deepkit/type": "^1.0.1-alpha.13",
-    "@deepkit/stopwatch": "^1.0.1-alpha.13",
-    "@deepkit/injector": "^1.0.1-alpha.13"
-=======
     "@deepkit/injector": "^1.0.1-alpha.13",
     "@deepkit/type": "^1.0.1-alpha.13"
->>>>>>> 202ae851
   },
   "dependencies": {
     "@types/estree": "^0.0.45",
     "abstract-syntax-tree": "^2.9.4"
   },
   "devDependencies": {
-<<<<<<< HEAD
-    "@deepkit/core": "^1.0.1-alpha.13",
-    "@deepkit/type": "^1.0.1-alpha.13",
-    "@deepkit/stopwatch": "^1.0.1-alpha.13",
-    "@deepkit/injector": "^1.0.1-alpha.13",
-=======
     "@deepkit/core": "^1.0.1-alpha.22",
     "@deepkit/injector": "^1.0.1-alpha.22",
     "@deepkit/type": "^1.0.1-alpha.22",
->>>>>>> 202ae851
     "reflect-metadata": "^0.1.13"
   },
   "jest": {
